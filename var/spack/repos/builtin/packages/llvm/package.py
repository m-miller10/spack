--- conflicted
+++ resolved
@@ -22,10 +22,7 @@
     family = 'compiler'  # Used by lmod
 
     version('master', branch='master')
-<<<<<<< HEAD
-=======
     version('9.0.1', sha256='be7b034641a5fda51ffca7f5d840b1a768737779f75f7c4fd18fe2d37820289a')
->>>>>>> 3b2c534e
     version('9.0.0', sha256='7807fac25330e24e9955ca46cd855dd34bbc9cc4fdba8322366206654d1036f2')
     version('8.0.0', sha256='d81238b4a69e93e29f74ce56f8107cbfcf0c7d7b40510b7879e98cc031e25167')
     version('7.1.0', sha256='71c93979f20e01f1a1cc839a247945f556fa5e63abf2084e8468b238080fd839')
@@ -121,16 +118,11 @@
     depends_on('gmp', when='@:3.6.999 +polly')
     depends_on('isl', when='@:3.6.999 +polly')
 
-<<<<<<< HEAD
-    conflicts('+clang_extra', when='~clang')
-    conflicts('+lldb',        when='~clang')
-=======
     conflicts('+clang_extra',     when='~clang')
     conflicts('+lldb',            when='~clang')
     conflicts('+libcxx',          when='~clang')
     conflicts('+internal_unwind', when='~clang')
     conflicts('+compiler-rt',     when='~clang')
->>>>>>> 3b2c534e
 
     # LLVM 4 and 5 does not build with GCC 8
     conflicts('%gcc@8:',       when='@:5')
@@ -208,12 +200,9 @@
         if '+python' in spec and '+lldb' in spec and spec.satisfies('@5.0.0:'):
             cmake_args.append('-DLLDB_USE_SYSTEM_SIX:Bool=TRUE')
 
-<<<<<<< HEAD
-=======
         if '~python' in spec and '+lldb' in spec:
             cmake_args.append('-DLLDB_DISABLE_PYTHON:Bool=TRUE')
 
->>>>>>> 3b2c534e
         if '+gold' in spec:
             cmake_args.append('-DLLVM_BINUTILS_INCDIR=' +
                               spec['binutils'].prefix.include)
