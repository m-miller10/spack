--- conflicted
+++ resolved
@@ -1,5 +1,4 @@
 from spack import *
-import sys
 
 class NetlibScalapack(Package):
     """ScaLAPACK is a library of high-performance linear algebra routines for parallel distributed memory machines"""
@@ -41,15 +40,9 @@
             make()
             make("install")
 
-<<<<<<< HEAD
     def modify_module(self, module, spec, dependent_spec):
-        # TODO treat OS that are not Linux...
-        lib_suffix = '.so' if '+shared' in spec['scalapack'] else '.a'
-=======
-    def setup_dependent_environment(self, module, spec, dependent_spec):
         lib_dsuffix = '.dylib' if sys.platform == 'darwin' else '.so'
         lib_suffix = lib_dsuffix if '+shared' in spec['scalapack'] else '.a'
->>>>>>> c0f03506
 
         spec['scalapack'].fc_link = '-L%s -lscalapack' % spec['scalapack'].prefix.lib
         spec['scalapack'].cc_link = spec['scalapack'].fc_link
