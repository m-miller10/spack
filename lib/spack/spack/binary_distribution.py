--- conflicted
+++ resolved
@@ -33,10 +33,7 @@
 from spack.spec import Spec
 from spack.stage import Stage
 from spack.util.gpg import Gpg
-<<<<<<< HEAD
-=======
 import spack.architecture as architecture
->>>>>>> 3b2c534e
 
 _build_cache_relative_path = 'build_cache'
 
@@ -667,9 +664,6 @@
 _cached_specs = set()
 
 
-<<<<<<< HEAD
-def get_specs(force=False, use_arch=False):
-=======
 def try_download_specs(urls=None, force=False):
     '''
     Try to download the urls and cache them
@@ -698,7 +692,6 @@
 
 
 def get_spec(spec=None, force=False):
->>>>>>> 3b2c534e
     """
     Check if spec.yaml exists on mirrors and return it if it does
     """
@@ -765,33 +758,16 @@
                     m = arch_re.search(file)
                     if m:
                         link = url_util.join(fetch_url_build_cache, file)
-                        if use_arch and re.search('%s-%s' %
-                                                  (spack.architecture.platform,
-                                                   spack.architecture.os),
-                                                  file):
-                            urls.add(link)
-                        else:
-                            urls.add(link)
+                        urls.add(link)
         else:
             tty.msg("Finding buildcaches at %s" %
                     url_util.format(fetch_url_build_cache))
             p, links = web_util.spider(
                 url_util.join(fetch_url_build_cache, 'index.html'))
             for link in links:
-<<<<<<< HEAD
-                if re.search("spec.yaml", link):
-                    if use_arch and re.search('%s-%s' %
-                                              (spack.architecture.platform,
-                                               spack.architecture.os),
-                                              link):
-                        urls.add(link)
-                    else:
-                        urls.add(link)
-=======
                 m = arch_re.search(link)
                 if m:
                     urls.add(link)
->>>>>>> 3b2c534e
 
     return try_download_specs(urls=urls, force=force)
 
