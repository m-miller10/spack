# Copyright 2013-2020 Lawrence Livermore National Security, LLC and other
# Spack Project Developers. See the top-level COPYRIGHT file for details.
#
# SPDX-License-Identifier: (Apache-2.0 OR MIT)


# NOTE: spack-completion.bash is auto-generated by:
#
#   $ spack commands --aliases --format=bash
#       --header=bash/spack-completion.in --update=spack-completion.bash
#
# Please do not manually modify this file.


# The following global variables are set by Bash programmable completion:
#
#     COMP_CWORD:      An index into ${COMP_WORDS} of the word containing the
#                      current cursor position
#     COMP_KEY:        The key (or final key of a key sequence) used to invoke
#                      the current completion function
#     COMP_LINE:       The current command line
#     COMP_POINT:      The index of the current cursor position relative to the
#                      beginning of the current command
#     COMP_TYPE:       Set to an integer value corresponding to the type of
#                      completion attempted that caused a completion function
#                      to be called
#     COMP_WORDBREAKS: The set of characters that the readline library treats
#                      as word separators when performing word completion
#     COMP_WORDS:      An array variable consisting of the individual words in
#                      the current command line
#
# The following global variable is used by Bash programmable completion:
#
#     COMPREPLY:       An array variable from which bash reads the possible
#                      completions generated by a shell function invoked by the
#                      programmable completion facility
#
# See `man bash` for more details.

# Bash programmable completion for Spack
_bash_completion_spack() {
    # In all following examples, let the cursor be denoted by brackets, i.e. []

    # For our purposes, flags should not affect tab completion. For instance,
    # `spack install []` and `spack -d install --jobs 8 []` should both give the same
    # possible completions. Therefore, we need to ignore any flags in COMP_WORDS.
    local COMP_WORDS_NO_FLAGS=()
    local index=0
    while [[ "$index" -lt "$COMP_CWORD" ]]
    do
        if [[ "${COMP_WORDS[$index]}" == [a-z]* ]]
        then
            COMP_WORDS_NO_FLAGS+=("${COMP_WORDS[$index]}")
        fi
        let index++
    done

    # Options will be listed by a subfunction named after non-flag arguments.
    # For example, `spack -d install []` will call _spack_install
    # and `spack compiler add []` will call _spack_compiler_add
    local subfunction=$(IFS='_'; echo "_${COMP_WORDS_NO_FLAGS[*]}")

    # Translate dashes to underscores, as dashes are not permitted in
    # compatibility mode. See https://github.com/spack/spack/pull/4079
    subfunction=${subfunction//-/_}

    # However, the word containing the current cursor position needs to be
    # added regardless of whether or not it is a flag. This allows us to
    # complete something like `spack install --keep-st[]`
    COMP_WORDS_NO_FLAGS+=("${COMP_WORDS[$COMP_CWORD]}")

    # Since we have removed all words after COMP_CWORD, we can safely assume
    # that COMP_CWORD_NO_FLAGS is simply the index of the last element
    local COMP_CWORD_NO_FLAGS=$((${#COMP_WORDS_NO_FLAGS[@]} - 1))

    # There is no guarantee that the cursor is at the end of the command line
    # when tab completion is envoked. For example, in the following situation:
    #     `spack -d [] install`
    # if the user presses the TAB key, a list of valid flags should be listed.
    # Note that we cannot simply ignore everything after the cursor. In the
    # previous scenario, the user should expect to see a list of flags, but
    # not of other subcommands. Obviously, `spack -d list install` would be
    # invalid syntax. To accomplish this, we use the variable list_options
    # which is true if the current word starts with '-' or if the cursor is
    # not at the end of the line.
    local list_options=false
    if [[ "${COMP_WORDS[$COMP_CWORD]}" == -* || "$COMP_POINT" -ne "${#COMP_LINE}" ]]
    then
        list_options=true
    fi

    # In general, when envoking tab completion, the user is not expecting to
    # see optional flags mixed in with subcommands or package names. Tab
    # completion is used by those who are either lazy or just bad at spelling.
    # If someone doesn't remember what flag to use, seeing single letter flags
    # in their results won't help them, and they should instead consult the
    # documentation. However, if the user explicitly declares that they are
    # looking for a flag, we can certainly help them out.
    #     `spack install -[]`
    # and
    #     `spack install --[]`
    # should list all flags and long flags, respectively. Furthermore, if a
    # subcommand has no non-flag completions, such as `spack arch []`, it
    # should list flag completions.

    local cur=${COMP_WORDS_NO_FLAGS[$COMP_CWORD_NO_FLAGS]}

    # If the cursor is in the middle of the line, like:
    #     `spack -d [] install`
    # COMP_WORDS will not contain the empty character, so we have to add it.
    if [[ "${COMP_LINE:$COMP_POINT:1}" == " " ]]
    then
        cur=""
    fi

    # Uncomment this line to enable logging
    #_test_vars >> temp

    # Make sure function exists before calling it
    if [[ "$(type -t $subfunction)" == "function" ]]
    then
        $subfunction
        COMPREPLY=($(compgen -W "$SPACK_COMPREPLY" -- "$cur"))
    fi
}

# Helper functions for subcommands
# Results of each query are cached via environment variables

_subcommands() {
    if [[ -z "${SPACK_SUBCOMMANDS:-}" ]]
    then
        SPACK_SUBCOMMANDS="$(spack commands)"
    fi
    SPACK_COMPREPLY="$SPACK_SUBCOMMANDS"
}

_all_packages() {
    if [[ -z "${SPACK_ALL_PACKAGES:-}" ]]
    then
        SPACK_ALL_PACKAGES="$(spack list)"
    fi
    SPACK_COMPREPLY="$SPACK_ALL_PACKAGES"
}

_all_resource_hashes() {
    if [[ -z "${SPACK_ALL_RESOURCES_HASHES:-}" ]]
    then
        SPACK_ALL_RESOURCE_HASHES="$(spack resource list --only-hashes)"
    fi
    SPACK_COMPREPLY="$SPACK_ALL_RESOURCE_HASHES"
}

_installed_packages() {
    if [[ -z "${SPACK_INSTALLED_PACKAGES:-}" ]]
    then
        SPACK_INSTALLED_PACKAGES="$(spack --color=never find --no-groups)"
    fi
    SPACK_COMPREPLY="$SPACK_INSTALLED_PACKAGES"
}

_installed_compilers() {
    if [[ -z "${SPACK_INSTALLED_COMPILERS:-}" ]]
    then
        SPACK_INSTALLED_COMPILERS="$(spack compilers | egrep -v "^(-|=)")"
    fi
    SPACK_COMPREPLY="$SPACK_INSTALLED_COMPILERS"
}

_providers() {
    if [[ -z "${SPACK_PROVIDERS:-}" ]]
    then
        SPACK_PROVIDERS="$(spack providers)"
    fi
    SPACK_COMPREPLY="$SPACK_PROVIDERS"
}

_mirrors() {
    if [[ -z "${SPACK_MIRRORS:-}" ]]
    then
        SPACK_MIRRORS="$(spack mirror list | awk '{print $1}')"
    fi
    SPACK_COMPREPLY="$SPACK_MIRRORS"
}

_repos() {
    if [[ -z "${SPACK_REPOS:-}" ]]
    then
        SPACK_REPOS="$(spack repo list | awk '{print $1}')"
    fi
    SPACK_COMPREPLY="$SPACK_REPOS"
}

_tests() {
    if [[ -z "${SPACK_TESTS:-}" ]]
    then
        SPACK_TESTS="$(spack test -l)"
    fi
    SPACK_COMPREPLY="$SPACK_TESTS"
}

_environments() {
    if [[ -z "${SPACK_ENVIRONMENTS:-}" ]]
    then
        SPACK_ENVIRONMENTS="$(spack env list)"
    fi
    SPACK_COMPREPLY="$SPACK_ENVIRONMENTS"
}

_keys() {
    if [[ -z "${SPACK_KEYS:-}" ]]
    then
        SPACK_KEYS="$(spack gpg list)"
    fi
    SPACK_COMPREPLY="$SPACK_KEYS"
}

_config_sections() {
    if [[ -z "${SPACK_CONFIG_SECTIONS:-}" ]]
    then
        SPACK_CONFIG_SECTIONS="$(spack config list)"
    fi
    SPACK_COMPREPLY="$SPACK_CONFIG_SECTIONS"
}

_extensions() {
    if [[ -z "${SPACK_EXTENSIONS:-}" ]]
    then
        SPACK_EXTENSIONS="aspell go-bootstrap go icedtea jdk kim-api lua matlab mofem-cephas octave openjdk perl python r ruby rust tcl yorick"
    fi
    SPACK_COMPREPLY="$SPACK_EXTENSIONS"
}

# Testing functions

# Function for unit testing tab completion
# Syntax: _spack_completions spack install py-
_spack_completions() {
    local COMP_CWORD COMP_KEY COMP_LINE COMP_POINT COMP_TYPE COMP_WORDS COMPREPLY

    # Set each variable the way bash would
    COMP_LINE="$*"
    COMP_POINT=${#COMP_LINE}
    COMP_WORDS=("$@")
    if [[ ${COMP_LINE: -1} == ' ' ]]
    then
        COMP_WORDS+=('')
    fi
    COMP_CWORD=$((${#COMP_WORDS[@]} - 1))
    COMP_KEY=9    # ASCII 09: Horizontal Tab
    COMP_TYPE=64  # ASCII 64: '@', to list completions if the word is not unmodified

    # Run Spack's tab completion function
    _bash_completion_spack

    # Return the result
    echo "${COMPREPLY[@]:-}"
}

# Log the environment variables used
# Syntax: _test_vars >> temp
_test_vars() {
    echo "-----------------------------------------------------"
    echo "Variables set by bash:"
    echo
    echo "COMP_LINE:                '$COMP_LINE'"
    echo "# COMP_LINE:              '${#COMP_LINE}'"
    echo "COMP_WORDS:               $(_pretty_print COMP_WORDS[@])"
    echo "# COMP_WORDS:             '${#COMP_WORDS[@]}'"
    echo "COMP_CWORD:               '$COMP_CWORD'"
    echo "COMP_KEY:                 '$COMP_KEY'"
    echo "COMP_POINT:               '$COMP_POINT'"
    echo "COMP_TYPE:                '$COMP_TYPE'"
    echo "COMP_WORDBREAKS:          '$COMP_WORDBREAKS'"
    echo
    echo "Intermediate variables:"
    echo
    echo "COMP_WORDS_NO_FLAGS:      $(_pretty_print COMP_WORDS_NO_FLAGS[@])"
    echo "# COMP_WORDS_NO_FLAGS:    '${#COMP_WORDS_NO_FLAGS[@]}'"
    echo "COMP_CWORD_NO_FLAGS:      '$COMP_CWORD_NO_FLAGS'"
    echo
    echo "Subfunction:              '$subfunction'"
    if $list_options
    then
        echo "List options:             'True'"
    else
        echo "List options:             'False'"
    fi
    echo "Current word:             '$cur'"
}

# Pretty-prints one or more arrays
# Syntax: _pretty_print array1[@] ...
_pretty_print() {
    for arg in $@
    do
        local array=("${!arg}")
        printf "$arg: ["
        printf   "'%s'" "${array[0]}"
        printf ", '%s'" "${array[@]:1}"
        echo "]"
    done
}

complete -o bashdefault -o default -F _bash_completion_spack spack

# Spack commands
#
# Everything below here is auto-generated.

_spack() {
    if $list_options
    then
        SPACK_COMPREPLY="-h --help -H --all-help --color -C --config-scope -d --debug --timestamp --pdb -e --env -D --env-dir -E --no-env --use-env-repo -k --insecure -l --enable-locks -L --disable-locks -m --mock -p --profile --sorted-profile --lines -v --verbose --stacktrace -V --version --print-shell-vars"
    else
        SPACK_COMPREPLY="activate add arch blame bootstrap build build-env buildcache cd checksum ci clean clone commands compiler compilers concretize config configure containerize create deactivate debug dependencies dependents deprecate dev-build diy docs edit env extensions fetch find flake8 gc gpg graph help info install license list load location log-parse maintainers mirror module patch pkg providers pydoc python reindex remove rm repo resource restage setup spec stage test uninstall unload upload-s3 url verify versions view"
    fi
}

_spack_activate() {
    if $list_options
    then
        SPACK_COMPREPLY="-h --help -f --force -v --view"
    else
        _installed_packages
    fi
}

_spack_add() {
    if $list_options
    then
        SPACK_COMPREPLY="-h --help -l --list-name"
    else
        _all_packages
    fi
}

_spack_arch() {
    SPACK_COMPREPLY="-h --help --known-targets -p --platform -o --operating-system -t --target -f --frontend -b --backend"
}

_spack_blame() {
    if $list_options
    then
        SPACK_COMPREPLY="-h --help -t --time -p --percent -g --git"
    else
        _all_packages
    fi
}

_spack_bootstrap() {
    SPACK_COMPREPLY="-h --help -j --jobs --keep-prefix --keep-stage -n --no-checksum -v --verbose --use-cache --no-cache --cache-only --clean --dirty"
}

_spack_build() {
    if $list_options
    then
        SPACK_COMPREPLY="-h --help -v --verbose"
    else
        _all_packages
    fi
}

_spack_build_env() {
    if $list_options
    then
        SPACK_COMPREPLY="-h --help --clean --dirty --dump --pickle"
    else
        _all_packages
    fi
}

_spack_buildcache() {
    if $list_options
    then
        SPACK_COMPREPLY="-h --help"
    else
        SPACK_COMPREPLY="create install list keys preview check download get-buildcache-name save-yaml copy update-index"
    fi
}

_spack_buildcache_create() {
    if $list_options
    then
        SPACK_COMPREPLY="-h --help -r --rel -f --force -u --unsigned -a --allow-root -k --key -d --directory --no-rebuild-index -y --spec-yaml --no-deps"
    else
        _all_packages
    fi
}

_spack_buildcache_install() {
    if $list_options
    then
        SPACK_COMPREPLY="-h --help -f --force -m --multiple -a --allow-root -u --unsigned"
    else
        _all_packages
    fi
}

_spack_buildcache_list() {
    if $list_options
    then
        SPACK_COMPREPLY="-h --help -l --long -L --very-long -v --variants -f --force -a --allarch"
    else
        _all_packages
    fi
}

_spack_buildcache_keys() {
    SPACK_COMPREPLY="-h --help -i --install -t --trust -f --force"
}

_spack_buildcache_preview() {
    if $list_options
    then
        SPACK_COMPREPLY="-h --help"
    else
        _installed_packages
    fi
}

_spack_buildcache_check() {
    SPACK_COMPREPLY="-h --help -m --mirror-url -o --output-file --scope -s --spec -y --spec-yaml --rebuild-on-error"
}

_spack_buildcache_download() {
    SPACK_COMPREPLY="-h --help -s --spec -y --spec-yaml -p --path -c --require-cdashid"
}

_spack_buildcache_get_buildcache_name() {
    SPACK_COMPREPLY="-h --help -s --spec -y --spec-yaml"
}

_spack_buildcache_save_yaml() {
    SPACK_COMPREPLY="-h --help --root-spec --root-spec-yaml -s --specs -y --yaml-dir"
}

_spack_buildcache_copy() {
    SPACK_COMPREPLY="-h --help --base-dir --spec-yaml --destination-url"
}

_spack_buildcache_update_index() {
    SPACK_COMPREPLY="-h --help -d --mirror-url"
}

_spack_cd() {
    if $list_options
    then
        SPACK_COMPREPLY="-h --help -m --module-dir -r --spack-root -i --install-dir -p --package-dir -P --packages -s --stage-dir -S --stages -b --build-dir -e --env"
    else
        _all_packages
    fi
}

_spack_checksum() {
    if $list_options
    then
        SPACK_COMPREPLY="-h --help --keep-stage"
    else
        _all_packages
    fi
}

_spack_ci() {
    if $list_options
    then
        SPACK_COMPREPLY="-h --help"
    else
        SPACK_COMPREPLY="start generate pushyaml rebuild"
    fi
}

_spack_ci_start() {
    SPACK_COMPREPLY="-h --help --output-file --copy-to --spack-repo --spack-ref --downstream-repo --branch-name --commit-sha"
}

_spack_ci_generate() {
    SPACK_COMPREPLY="-h --help --output-file --copy-to --spack-repo --spack-ref"
}

_spack_ci_pushyaml() {
    SPACK_COMPREPLY="-h --help --downstream-repo --branch-name --commit-sha"
}

_spack_ci_rebuild() {
    SPACK_COMPREPLY="-h --help"
}

_spack_clean() {
    if $list_options
    then
        SPACK_COMPREPLY="-h --help -s --stage -d --downloads -m --misc-cache -p --python-cache -a --all"
    else
        _all_packages
    fi
}

_spack_clone() {
    if $list_options
    then
        SPACK_COMPREPLY="-h --help -r --remote"
    else
        SPACK_COMPREPLY=""
    fi
}

_spack_commands() {
    if $list_options
    then
        SPACK_COMPREPLY="-h --help --update-completion -a --aliases --format --header --update"
    else
        SPACK_COMPREPLY=""
    fi
}

_spack_compiler() {
    if $list_options
    then
        SPACK_COMPREPLY="-h --help"
    else
        SPACK_COMPREPLY="find add remove rm list info"
    fi
}

_spack_compiler_find() {
    if $list_options
    then
        SPACK_COMPREPLY="-h --help --scope"
    else
        SPACK_COMPREPLY=""
    fi
}

_spack_compiler_add() {
    if $list_options
    then
        SPACK_COMPREPLY="-h --help --scope"
    else
        SPACK_COMPREPLY=""
    fi
}

_spack_compiler_remove() {
    if $list_options
    then
        SPACK_COMPREPLY="-h --help -a --all --scope"
    else
        _installed_compilers
    fi
}

_spack_compiler_rm() {
    if $list_options
    then
        SPACK_COMPREPLY="-h --help -a --all --scope"
    else
        _installed_compilers
    fi
}

_spack_compiler_list() {
    SPACK_COMPREPLY="-h --help --scope"
}

_spack_compiler_info() {
    if $list_options
    then
        SPACK_COMPREPLY="-h --help --scope"
    else
        _installed_compilers
    fi
}

_spack_compilers() {
    SPACK_COMPREPLY="-h --help --scope"
}

_spack_concretize() {
    SPACK_COMPREPLY="-h --help -f --force"
}

_spack_config() {
    if $list_options
    then
        SPACK_COMPREPLY="-h --help --scope"
    else
        SPACK_COMPREPLY="get blame edit list"
    fi
}

_spack_config_get() {
    if $list_options
    then
        SPACK_COMPREPLY="-h --help"
    else
        _config_sections
    fi
}

_spack_config_blame() {
    if $list_options
    then
        SPACK_COMPREPLY="-h --help"
    else
        _config_sections
    fi
}

_spack_config_edit() {
    if $list_options
    then
        SPACK_COMPREPLY="-h --help --print-file"
    else
        _config_sections
    fi
}

_spack_config_list() {
    SPACK_COMPREPLY="-h --help"
}

_spack_configure() {
    if $list_options
    then
        SPACK_COMPREPLY="-h --help -v --verbose"
    else
        _all_packages
    fi
}

_spack_containerize() {
    SPACK_COMPREPLY="-h --help"
}

_spack_create() {
    if $list_options
    then
        SPACK_COMPREPLY="-h --help --keep-stage -n --name -t --template -r --repo -N --namespace -f --force --skip-editor"
    else
        SPACK_COMPREPLY=""
    fi
}

_spack_deactivate() {
    if $list_options
    then
        SPACK_COMPREPLY="-h --help -f --force -v --view -a --all"
    else
        _installed_packages
    fi
}

_spack_debug() {
    if $list_options
    then
        SPACK_COMPREPLY="-h --help"
    else
        SPACK_COMPREPLY="create-db-tarball"
    fi
}

_spack_debug_create_db_tarball() {
    SPACK_COMPREPLY="-h --help"
}

_spack_dependencies() {
    if $list_options
    then
        SPACK_COMPREPLY="-h --help -i --installed -t --transitive --deptype -V --no-expand-virtuals"
    else
        _all_packages
    fi
}

_spack_dependents() {
    if $list_options
    then
        SPACK_COMPREPLY="-h --help -i --installed -t --transitive"
    else
        _all_packages
    fi
}

_spack_deprecate() {
    if $list_options
    then
        SPACK_COMPREPLY="-h --help -y --yes-to-all -d --dependencies -D --no-dependencies -i --install-deprecator -I --no-install-deprecator -l --link-type"
    else
        _all_packages
    fi
}

_spack_dev_build() {
    if $list_options
    then
        SPACK_COMPREPLY="-h --help -j --jobs -d --source-path -i --ignore-dependencies -n --no-checksum --keep-prefix --skip-patch -q --quiet -u --until --clean --dirty"
    else
        _all_packages
    fi
}

_spack_diy() {
    if $list_options
    then
        SPACK_COMPREPLY="-h --help -j --jobs -d --source-path -i --ignore-dependencies -n --no-checksum --keep-prefix --skip-patch -q --quiet -u --until --clean --dirty"
    else
        _all_packages
    fi
}

_spack_docs() {
    SPACK_COMPREPLY="-h --help"
}

_spack_edit() {
    if $list_options
    then
        SPACK_COMPREPLY="-h --help -b --build-system -c --command -d --docs -t --test -m --module -r --repo -N --namespace"
    else
        _all_packages
    fi
}

_spack_env() {
    if $list_options
    then
        SPACK_COMPREPLY="-h --help"
    else
        SPACK_COMPREPLY="activate deactivate create remove rm list ls status st loads view"
    fi
}

_spack_env_activate() {
    if $list_options
    then
        SPACK_COMPREPLY="-h --help --sh --csh -v --with-view -V --without-view -d --dir -p --prompt"
    else
        _environments
    fi
}

_spack_env_deactivate() {
    SPACK_COMPREPLY="-h --help --sh --csh"
}

_spack_env_create() {
    if $list_options
    then
        SPACK_COMPREPLY="-h --help -d --dir --without-view --with-view"
    else
        _environments
    fi
}

_spack_env_remove() {
    if $list_options
    then
        SPACK_COMPREPLY="-h --help -y --yes-to-all"
    else
        _environments
    fi
}

_spack_env_rm() {
    if $list_options
    then
        SPACK_COMPREPLY="-h --help -y --yes-to-all"
    else
        _environments
    fi
}

_spack_env_list() {
    SPACK_COMPREPLY="-h --help"
}

_spack_env_ls() {
    SPACK_COMPREPLY="-h --help"
}

_spack_env_status() {
    SPACK_COMPREPLY="-h --help"
}

_spack_env_st() {
    SPACK_COMPREPLY="-h --help"
}

_spack_env_loads() {
    if $list_options
    then
        SPACK_COMPREPLY="-h --help -m --module-type --input-only -p --prefix -x --exclude -r --dependencies"
    else
        _environments
    fi
}

_spack_env_view() {
    if $list_options
    then
        SPACK_COMPREPLY="-h --help"
    else
        SPACK_COMPREPLY=""
    fi
}

_spack_extensions() {
    if $list_options
    then
        SPACK_COMPREPLY="-h --help -l --long -L --very-long -d --deps -p --paths -s --show -v --view"
    else
        _extensions
    fi
}

_spack_fetch() {
    if $list_options
    then
        SPACK_COMPREPLY="-h --help -n --no-checksum -m --missing -D --dependencies"
    else
        _all_packages
    fi
}

_spack_find() {
    if $list_options
    then
        SPACK_COMPREPLY="-h --help --format --json -d --deps -p --paths --groups --no-groups -l --long -L --very-long -t --tags -c --show-concretized -f --show-flags --show-full-compiler -x --explicit -X --implicit -u --unknown -m --missing -v --variants --loaded -M --only-missing --deprecated --only-deprecated -N --namespace --start-date --end-date"
    else
        _installed_packages
    fi
}

_spack_flake8() {
    if $list_options
    then
        SPACK_COMPREPLY="-h --help -b --base -k --keep-temp -a --all -o --output -r --root-relative -U --no-untracked"
    else
        SPACK_COMPREPLY=""
    fi
}

_spack_gc() {
    SPACK_COMPREPLY="-h --help -y --yes-to-all"
}

_spack_gpg() {
    if $list_options
    then
        SPACK_COMPREPLY="-h --help"
    else
        SPACK_COMPREPLY="verify trust untrust sign create list init export"
    fi
}

_spack_gpg_verify() {
    if $list_options
    then
        SPACK_COMPREPLY="-h --help"
    else
        _installed_packages
    fi
}

_spack_gpg_trust() {
    if $list_options
    then
        SPACK_COMPREPLY="-h --help"
    else
        SPACK_COMPREPLY=""
    fi
}

_spack_gpg_untrust() {
    if $list_options
    then
        SPACK_COMPREPLY="-h --help --signing"
    else
        _keys
    fi
}

_spack_gpg_sign() {
    if $list_options
    then
        SPACK_COMPREPLY="-h --help --output --key --clearsign"
    else
        _installed_packages
    fi
}

_spack_gpg_create() {
    if $list_options
    then
        SPACK_COMPREPLY="-h --help --comment --expires --export"
    else
        SPACK_COMPREPLY=""
    fi
}

_spack_gpg_list() {
    SPACK_COMPREPLY="-h --help --trusted --signing"
}

_spack_gpg_init() {
    SPACK_COMPREPLY="-h --help --from"
}

_spack_gpg_export() {
    if $list_options
    then
        SPACK_COMPREPLY="-h --help"
    else
        _keys
    fi
}

_spack_graph() {
    if $list_options
    then
        SPACK_COMPREPLY="-h --help -a --ascii -d --dot -s --static -i --installed --deptype"
    else
        _all_packages
    fi
}

_spack_help() {
    if $list_options
    then
        SPACK_COMPREPLY="-h --help -a --all --spec"
    else
        _subcommands
    fi
}

_spack_info() {
    if $list_options
    then
        SPACK_COMPREPLY="-h --help"
    else
        _all_packages
    fi
}

_spack_install() {
    if $list_options
    then
<<<<<<< HEAD
        SPACK_COMPREPLY="-h --help --only -u --until -j --jobs --overwrite --keep-prefix --keep-stage --dont-restage --use-cache --no-cache --cache-only --show-log-on-error --source -n --no-checksum -v --verbose --fake --only-concrete -f --file --upstream -g --global --clean --dirty --test --run-tests --log-format --log-file --help-cdash --cdash-upload-url --cdash-build --cdash-site --cdash-track --cdash-buildstamp -y --yes-to-all"
=======
        SPACK_COMPREPLY="-h --help --only -u --until -j --jobs --overwrite --keep-prefix --keep-stage --dont-restage --use-cache --no-cache --cache-only --no-check-signature --show-log-on-error --source -n --no-checksum -v --verbose --fake --only-concrete -f --file --clean --dirty --test --run-tests --log-format --log-file --help-cdash --cdash-upload-url --cdash-build --cdash-site --cdash-track --cdash-buildstamp -y --yes-to-all"
>>>>>>> 3b2c534e
    else
        _all_packages
    fi
}

_spack_license() {
    if $list_options
    then
        SPACK_COMPREPLY="-h --help"
    else
        SPACK_COMPREPLY="list-files verify"
    fi
}

_spack_license_list_files() {
    SPACK_COMPREPLY="-h --help"
}

_spack_license_verify() {
    SPACK_COMPREPLY="-h --help --root"
}

_spack_list() {
    if $list_options
    then
        SPACK_COMPREPLY="-h --help -d --search-description --format --update -t --tags"
    else
        _all_packages
    fi
}

_spack_load() {
    if $list_options
    then
        SPACK_COMPREPLY="-h --help -r --dependencies --sh --csh --only"
    else
        _installed_packages
    fi
}

_spack_location() {
    if $list_options
    then
        SPACK_COMPREPLY="-h --help -m --module-dir -r --spack-root -i --install-dir -p --package-dir -P --packages -s --stage-dir -S --stages -b --build-dir -e --env"
    else
        _all_packages
    fi
}

_spack_log_parse() {
    if $list_options
    then
        SPACK_COMPREPLY="-h --help --show -c --context -p --profile -w --width -j --jobs"
    else
        SPACK_COMPREPLY=""
    fi
}

_spack_maintainers() {
    if $list_options
    then
        SPACK_COMPREPLY="-h --help --maintained --unmaintained -a --all --by-user"
    else
        _all_packages
    fi
}

_spack_mirror() {
    if $list_options
    then
        SPACK_COMPREPLY="-h --help -n --no-checksum"
    else
        SPACK_COMPREPLY="create add remove rm set-url list"
    fi
}

_spack_mirror_create() {
    if $list_options
    then
        SPACK_COMPREPLY="-h --help -d --directory -a --all -f --file -D --dependencies -n --versions-per-spec"
    else
        _all_packages
    fi
}

_spack_mirror_add() {
    if $list_options
    then
        SPACK_COMPREPLY="-h --help --scope"
    else
        _mirrors
    fi
}

_spack_mirror_remove() {
    if $list_options
    then
        SPACK_COMPREPLY="-h --help --scope"
    else
        _mirrors
    fi
}

_spack_mirror_rm() {
    if $list_options
    then
        SPACK_COMPREPLY="-h --help --scope"
    else
        _mirrors
    fi
}

_spack_mirror_set_url() {
    if $list_options
    then
        SPACK_COMPREPLY="-h --help --push --scope"
    else
        _mirrors
    fi
}

_spack_mirror_list() {
    SPACK_COMPREPLY="-h --help --scope"
}

_spack_module() {
    if $list_options
    then
        SPACK_COMPREPLY="-h --help"
    else
        SPACK_COMPREPLY="lmod tcl"
    fi
}

_spack_module_lmod() {
    if $list_options
    then
        SPACK_COMPREPLY="-h --help"
    else
        SPACK_COMPREPLY="refresh find rm loads setdefault"
    fi
}

_spack_module_lmod_refresh() {
    if $list_options
    then
        SPACK_COMPREPLY="-h --help --delete-tree --upstream-modules -y --yes-to-all"
    else
        _installed_packages
    fi
}

_spack_module_lmod_find() {
    if $list_options
    then
        SPACK_COMPREPLY="-h --help --full-path -r --dependencies"
    else
        _installed_packages
    fi
}

_spack_module_lmod_rm() {
    if $list_options
    then
        SPACK_COMPREPLY="-h --help -y --yes-to-all"
    else
        _installed_packages
    fi
}

_spack_module_lmod_loads() {
    if $list_options
    then
        SPACK_COMPREPLY="-h --help --input-only -p --prefix -x --exclude -r --dependencies"
    else
        _installed_packages
    fi
}

_spack_module_lmod_setdefault() {
    if $list_options
    then
        SPACK_COMPREPLY="-h --help"
    else
        _installed_packages
    fi
}

_spack_module_tcl() {
    if $list_options
    then
        SPACK_COMPREPLY="-h --help"
    else
        SPACK_COMPREPLY="refresh find rm loads"
    fi
}

_spack_module_tcl_refresh() {
    if $list_options
    then
        SPACK_COMPREPLY="-h --help --delete-tree --upstream-modules -y --yes-to-all"
    else
        _installed_packages
    fi
}

_spack_module_tcl_find() {
    if $list_options
    then
        SPACK_COMPREPLY="-h --help --full-path -r --dependencies"
    else
        _installed_packages
    fi
}

_spack_module_tcl_rm() {
    if $list_options
    then
        SPACK_COMPREPLY="-h --help -y --yes-to-all"
    else
        _installed_packages
    fi
}

_spack_module_tcl_loads() {
    if $list_options
    then
        SPACK_COMPREPLY="-h --help --input-only -p --prefix -x --exclude -r --dependencies"
    else
        _installed_packages
    fi
}

_spack_patch() {
    if $list_options
    then
        SPACK_COMPREPLY="-h --help -n --no-checksum"
    else
        _all_packages
    fi
}

_spack_pkg() {
    if $list_options
    then
        SPACK_COMPREPLY="-h --help"
    else
        SPACK_COMPREPLY="add list diff added changed removed"
    fi
}

_spack_pkg_add() {
    if $list_options
    then
        SPACK_COMPREPLY="-h --help"
    else
        _all_packages
    fi
}

_spack_pkg_list() {
    if $list_options
    then
        SPACK_COMPREPLY="-h --help"
    else
        SPACK_COMPREPLY=""
    fi
}

_spack_pkg_diff() {
    if $list_options
    then
        SPACK_COMPREPLY="-h --help"
    else
        SPACK_COMPREPLY=""
    fi
}

_spack_pkg_added() {
    if $list_options
    then
        SPACK_COMPREPLY="-h --help"
    else
        SPACK_COMPREPLY=""
    fi
}

_spack_pkg_changed() {
    if $list_options
    then
        SPACK_COMPREPLY="-h --help -t --type"
    else
        SPACK_COMPREPLY=""
    fi
}

_spack_pkg_removed() {
    if $list_options
    then
        SPACK_COMPREPLY="-h --help"
    else
        SPACK_COMPREPLY=""
    fi
}

_spack_providers() {
    if $list_options
    then
        SPACK_COMPREPLY="-h --help"
    else
        _providers
    fi
}

_spack_pydoc() {
    if $list_options
    then
        SPACK_COMPREPLY="-h --help"
    else
        SPACK_COMPREPLY=""
    fi
}

_spack_python() {
    if $list_options
    then
        SPACK_COMPREPLY="-h --help -c"
    else
        SPACK_COMPREPLY=""
    fi
}

_spack_reindex() {
    SPACK_COMPREPLY="-h --help"
}

_spack_remove() {
    if $list_options
    then
        SPACK_COMPREPLY="-h --help -a --all -l --list-name -f --force"
    else
        _all_packages
    fi
}

_spack_rm() {
    if $list_options
    then
        SPACK_COMPREPLY="-h --help -a --all -l --list-name -f --force"
    else
        _all_packages
    fi
}

_spack_repo() {
    if $list_options
    then
        SPACK_COMPREPLY="-h --help"
    else
        SPACK_COMPREPLY="create list add remove rm"
    fi
}

_spack_repo_create() {
    if $list_options
    then
        SPACK_COMPREPLY="-h --help"
    else
        _repos
    fi
}

_spack_repo_list() {
    SPACK_COMPREPLY="-h --help --scope"
}

_spack_repo_add() {
    if $list_options
    then
        SPACK_COMPREPLY="-h --help --scope"
    else
        SPACK_COMPREPLY=""
    fi
}

_spack_repo_remove() {
    if $list_options
    then
        SPACK_COMPREPLY="-h --help --scope"
    else
        _repos
    fi
}

_spack_repo_rm() {
    if $list_options
    then
        SPACK_COMPREPLY="-h --help --scope"
    else
        _repos
    fi
}

_spack_resource() {
    if $list_options
    then
        SPACK_COMPREPLY="-h --help"
    else
        SPACK_COMPREPLY="list show"
    fi
}

_spack_resource_list() {
    SPACK_COMPREPLY="-h --help --only-hashes"
}

_spack_resource_show() {
    if $list_options
    then
        SPACK_COMPREPLY="-h --help"
    else
        _all_resource_hashes
    fi
}

_spack_restage() {
    if $list_options
    then
        SPACK_COMPREPLY="-h --help"
    else
        _all_packages
    fi
}

_spack_setup() {
    if $list_options
    then
        SPACK_COMPREPLY="-h --help -i --ignore-dependencies -n --no-checksum -v --verbose --clean --dirty"
    else
        _all_packages
    fi
}

_spack_spec() {
    if $list_options
    then
        SPACK_COMPREPLY="-h --help -l --long -L --very-long -I --install-status -y --yaml -j --json -c --cover -N --namespaces -t --types"
    else
        _all_packages
    fi
}

_spack_stage() {
    if $list_options
    then
        SPACK_COMPREPLY="-h --help -n --no-checksum -p --path"
    else
        _all_packages
    fi
}

_spack_test() {
    if $list_options
    then
        SPACK_COMPREPLY="-h --help -H --pytest-help -l --list -L --list-long -N --list-names --extension -s -k --showlocals"
    else
        _tests
    fi
}

_spack_uninstall() {
    if $list_options
    then
        SPACK_COMPREPLY="-h --help -f --force -R --dependents -y --yes-to-all -a --all -u --upstream -g --global"
    else
        _installed_packages
    fi
}

_spack_unload() {
    if $list_options
    then
        SPACK_COMPREPLY="-h --help --sh --csh -a --all"
    else
        _installed_packages
    fi
}

_spack_upload_s3() {
    if $list_options
    then
        SPACK_COMPREPLY="-h --help"
    else
        SPACK_COMPREPLY="spec index"
    fi
}

_spack_upload_s3_spec() {
    SPACK_COMPREPLY="-h --help -s --spec -y --spec-yaml -b --base-dir -e --endpoint-url"
}

_spack_upload_s3_index() {
    SPACK_COMPREPLY="-h --help -e --endpoint-url"
}

_spack_url() {
    if $list_options
    then
        SPACK_COMPREPLY="-h --help"
    else
        SPACK_COMPREPLY="parse list summary stats"
    fi
}

_spack_url_parse() {
    if $list_options
    then
        SPACK_COMPREPLY="-h --help -s --spider"
    else
        SPACK_COMPREPLY=""
    fi
}

_spack_url_list() {
    SPACK_COMPREPLY="-h --help -c --color -e --extrapolation -n --incorrect-name -N --correct-name -v --incorrect-version -V --correct-version"
}

_spack_url_summary() {
    SPACK_COMPREPLY="-h --help"
}

_spack_url_stats() {
    SPACK_COMPREPLY="-h --help"
}

_spack_verify() {
    if $list_options
    then
        SPACK_COMPREPLY="-h --help -l --local -j --json -a --all -s --specs -f --files"
    else
        _all_packages
    fi
}

_spack_versions() {
    if $list_options
    then
        SPACK_COMPREPLY="-h --help -s --safe-only"
    else
        _all_packages
    fi
}

_spack_view() {
    if $list_options
    then
        SPACK_COMPREPLY="-h --help -v --verbose -e --exclude -d --dependencies"
    else
        SPACK_COMPREPLY="symlink add soft hardlink hard remove rm statlink status check"
    fi
}

_spack_view_symlink() {
    if $list_options
    then
        SPACK_COMPREPLY="-h --help --projection-file -i --ignore-conflicts"
    else
        _all_packages
    fi
}

_spack_view_add() {
    if $list_options
    then
        SPACK_COMPREPLY="-h --help --projection-file -i --ignore-conflicts"
    else
        _all_packages
    fi
}

_spack_view_soft() {
    if $list_options
    then
        SPACK_COMPREPLY="-h --help --projection-file -i --ignore-conflicts"
    else
        _all_packages
    fi
}

_spack_view_hardlink() {
    if $list_options
    then
        SPACK_COMPREPLY="-h --help --projection-file -i --ignore-conflicts"
    else
        _all_packages
    fi
}

_spack_view_hard() {
    if $list_options
    then
        SPACK_COMPREPLY="-h --help --projection-file -i --ignore-conflicts"
    else
        _all_packages
    fi
}

_spack_view_remove() {
    if $list_options
    then
        SPACK_COMPREPLY="-h --help --no-remove-dependents -a --all"
    else
        _all_packages
    fi
}

_spack_view_rm() {
    if $list_options
    then
        SPACK_COMPREPLY="-h --help --no-remove-dependents -a --all"
    else
        _all_packages
    fi
}

_spack_view_statlink() {
    if $list_options
    then
        SPACK_COMPREPLY="-h --help"
    else
        _all_packages
    fi
}

_spack_view_status() {
    if $list_options
    then
        SPACK_COMPREPLY="-h --help"
    else
        _all_packages
    fi
}

_spack_view_check() {
    if $list_options
    then
        SPACK_COMPREPLY="-h --help"
    else
        _all_packages
    fi
}<|MERGE_RESOLUTION|>--- conflicted
+++ resolved
@@ -945,11 +945,7 @@
 _spack_install() {
     if $list_options
     then
-<<<<<<< HEAD
-        SPACK_COMPREPLY="-h --help --only -u --until -j --jobs --overwrite --keep-prefix --keep-stage --dont-restage --use-cache --no-cache --cache-only --show-log-on-error --source -n --no-checksum -v --verbose --fake --only-concrete -f --file --upstream -g --global --clean --dirty --test --run-tests --log-format --log-file --help-cdash --cdash-upload-url --cdash-build --cdash-site --cdash-track --cdash-buildstamp -y --yes-to-all"
-=======
         SPACK_COMPREPLY="-h --help --only -u --until -j --jobs --overwrite --keep-prefix --keep-stage --dont-restage --use-cache --no-cache --cache-only --no-check-signature --show-log-on-error --source -n --no-checksum -v --verbose --fake --only-concrete -f --file --clean --dirty --test --run-tests --log-format --log-file --help-cdash --cdash-upload-url --cdash-build --cdash-site --cdash-track --cdash-buildstamp -y --yes-to-all"
->>>>>>> 3b2c534e
     else
         _all_packages
     fi
@@ -1423,7 +1419,7 @@
 _spack_uninstall() {
     if $list_options
     then
-        SPACK_COMPREPLY="-h --help -f --force -R --dependents -y --yes-to-all -a --all -u --upstream -g --global"
+        SPACK_COMPREPLY="-h --help -f --force -R --dependents -y --yes-to-all -a --all"
     else
         _installed_packages
     fi
